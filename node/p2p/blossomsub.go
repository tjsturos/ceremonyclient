package p2p

import (
	"bytes"
	"context"
	"crypto/rand"
	"encoding/hex"
	"encoding/json"
	"fmt"
	"io"
	"math/big"
	"math/bits"
	"net"
	"net/http"
	"strconv"
	"strings"
	"sync"
	"time"

	"github.com/libp2p/go-libp2p"
	gostream "github.com/libp2p/go-libp2p-gostream"
	dht "github.com/libp2p/go-libp2p-kad-dht"
	libp2pconfig "github.com/libp2p/go-libp2p/config"
	"github.com/libp2p/go-libp2p/core/crypto"
	"github.com/libp2p/go-libp2p/core/host"
	"github.com/libp2p/go-libp2p/core/network"
	"github.com/libp2p/go-libp2p/core/peer"
	"github.com/libp2p/go-libp2p/core/protocol"
	"github.com/libp2p/go-libp2p/p2p/discovery/routing"
	"github.com/libp2p/go-libp2p/p2p/discovery/util"
	rcmgr "github.com/libp2p/go-libp2p/p2p/host/resource-manager"
	"github.com/libp2p/go-libp2p/p2p/net/connmgr"
	"github.com/libp2p/go-libp2p/p2p/net/swarm"
	"github.com/libp2p/go-libp2p/p2p/protocol/ping"
	"github.com/mr-tron/base58"
	ma "github.com/multiformats/go-multiaddr"
	madns "github.com/multiformats/go-multiaddr-dns"
	mn "github.com/multiformats/go-multiaddr/net"
	"github.com/pkg/errors"
	"github.com/prometheus/client_golang/prometheus"
	"go.uber.org/zap"
	"google.golang.org/grpc"
	"google.golang.org/grpc/credentials/insecure"
	blossomsub "source.quilibrium.com/quilibrium/monorepo/go-libp2p-blossomsub"
	"source.quilibrium.com/quilibrium/monorepo/go-libp2p-blossomsub/pb"
	"source.quilibrium.com/quilibrium/monorepo/node/config"
	"source.quilibrium.com/quilibrium/monorepo/node/protobufs"
)

type BlossomSub struct {
	ps              *blossomsub.PubSub
	ctx             context.Context
	logger          *zap.Logger
	peerID          peer.ID
	bitmaskMap      map[string]*blossomsub.Bitmask
	h               host.Host
	signKey         crypto.PrivKey
	peerScore       map[string]int64
	peerScoreMx     sync.Mutex
	isBootstrapPeer bool
	network         uint8
}

var _ PubSub = (*BlossomSub)(nil)
var ErrNoPeersAvailable = errors.New("no peers available")

var BITMASK_ALL = []byte{
	0xff, 0xff, 0xff, 0xff, 0xff, 0xff, 0xff, 0xff,
	0xff, 0xff, 0xff, 0xff, 0xff, 0xff, 0xff, 0xff,
	0xff, 0xff, 0xff, 0xff, 0xff, 0xff, 0xff, 0xff,
	0xff, 0xff, 0xff, 0xff, 0xff, 0xff, 0xff, 0xff,
}

var ANNOUNCE_PREFIX = "quilibrium-2.0.2-dusk-"

func getPeerID(p2pConfig *config.P2PConfig) peer.ID {
	peerPrivKey, err := hex.DecodeString(p2pConfig.PeerPrivKey)
	if err != nil {
		panic(errors.Wrap(err, "error unmarshaling peerkey"))
	}

	privKey, err := crypto.UnmarshalEd448PrivateKey(peerPrivKey)
	if err != nil {
		panic(errors.Wrap(err, "error unmarshaling peerkey"))
	}

	pub := privKey.GetPublic()
	id, err := peer.IDFromPublicKey(pub)
	if err != nil {
		panic(errors.Wrap(err, "error getting peer id"))
	}

	return id
}

func NewBlossomSubStreamer(
	p2pConfig *config.P2PConfig,
	logger *zap.Logger,
) *BlossomSub {
	ctx := context.Background()

	opts := []libp2pconfig.Option{
		libp2p.ListenAddrStrings(p2pConfig.ListenMultiaddr),
	}

	bootstrappers := []peer.AddrInfo{}

	peerinfo, err := peer.AddrInfoFromString("/ip4/185.209.178.191/udp/8336/quic-v1/p2p/QmcKQjpQmLpbDsiif2MuakhHFyxWvqYauPsJDaXnLav7PJ")
	if err != nil {
		panic(err)
	}

	bootstrappers = append(bootstrappers, *peerinfo)

	var privKey crypto.PrivKey
	if p2pConfig.PeerPrivKey != "" {
		peerPrivKey, err := hex.DecodeString(p2pConfig.PeerPrivKey)
		if err != nil {
			panic(errors.Wrap(err, "error unmarshaling peerkey"))
		}

		privKey, err = crypto.UnmarshalEd448PrivateKey(peerPrivKey)
		if err != nil {
			panic(errors.Wrap(err, "error unmarshaling peerkey"))
		}

		opts = append(opts, libp2p.Identity(privKey))
	}

	bs := &BlossomSub{
		ctx:             ctx,
		logger:          logger,
		bitmaskMap:      make(map[string]*blossomsub.Bitmask),
		signKey:         privKey,
		peerScore:       make(map[string]int64),
		isBootstrapPeer: false,
		network:         p2pConfig.Network,
	}

	h, err := libp2p.New(opts...)
	if err != nil {
		panic(errors.Wrap(err, "error constructing p2p"))
	}

	logger.Info("established peer id", zap.String("peer_id", h.ID().String()))

	kademliaDHT := initDHT(
		ctx,
		p2pConfig,
		logger,
		h,
		false,
		bootstrappers,
	)
	routingDiscovery := routing.NewRoutingDiscovery(kademliaDHT)
	util.Advertise(ctx, routingDiscovery, getNetworkNamespace(p2pConfig.Network))

	if err != nil {
		panic(err)
	}

	peerID := h.ID()
	bs.peerID = peerID
	bs.h = h
	bs.signKey = privKey

	return bs
}

func NewBlossomSub(
	p2pConfig *config.P2PConfig,
	logger *zap.Logger,
) *BlossomSub {
	ctx := context.Background()

	opts := []libp2pconfig.Option{
		libp2p.ListenAddrStrings(p2pConfig.ListenMultiaddr),
	}

	isBootstrapPeer := false
	peerId := getPeerID(p2pConfig)

	if p2pConfig.Network == 0 {
		for _, peerAddr := range config.BootstrapPeers {
			peerinfo, err := peer.AddrInfoFromString(peerAddr)
			if err != nil {
				panic(err)
			}

			if bytes.Equal([]byte(peerinfo.ID), []byte(peerId)) {
				isBootstrapPeer = true
				break
			}
		}
	} else {
		for _, peerAddr := range p2pConfig.BootstrapPeers {
			peerinfo, err := peer.AddrInfoFromString(peerAddr)
			if err != nil {
				panic(err)
			}

			if bytes.Equal([]byte(peerinfo.ID), []byte(peerId)) {
				isBootstrapPeer = true
				break
			}
		}
	}

	defaultBootstrapPeers := append([]string{}, p2pConfig.BootstrapPeers...)

	if p2pConfig.Network == 0 {
		defaultBootstrapPeers = config.BootstrapPeers
	}

	bootstrappers := []peer.AddrInfo{}

	for _, peerAddr := range defaultBootstrapPeers {
		peerinfo, err := peer.AddrInfoFromString(peerAddr)
		if err != nil {
			panic(err)
		}

		bootstrappers = append(bootstrappers, *peerinfo)
	}

	var privKey crypto.PrivKey
	if p2pConfig.PeerPrivKey != "" {
		peerPrivKey, err := hex.DecodeString(p2pConfig.PeerPrivKey)
		if err != nil {
			panic(errors.Wrap(err, "error unmarshaling peerkey"))
		}

		privKey, err = crypto.UnmarshalEd448PrivateKey(peerPrivKey)
		if err != nil {
			panic(errors.Wrap(err, "error unmarshaling peerkey"))
		}

		opts = append(opts, libp2p.Identity(privKey))
	}

	allowedPeers := []peer.AddrInfo{}
	allowedPeers = append(allowedPeers, bootstrappers...)

	directPeers := []peer.AddrInfo{}
	if len(p2pConfig.DirectPeers) > 0 {
		logger.Info("found direct peers in config")
		for _, peerAddr := range p2pConfig.DirectPeers {
			peerinfo, err := peer.AddrInfoFromString(peerAddr)
			if err != nil {
				panic(err)
			}
			logger.Info("adding direct peer", zap.String("peer", peerinfo.ID.String()))
			directPeers = append(directPeers, *peerinfo)
		}
	}
	allowedPeers = append(allowedPeers, directPeers...)

	if p2pConfig.LowWatermarkConnections != 0 &&
		p2pConfig.HighWatermarkConnections != 0 {
		cm, err := connmgr.NewConnManager(
			int(p2pConfig.LowWatermarkConnections),
			int(p2pConfig.HighWatermarkConnections),
			connmgr.WithEmergencyTrim(true),
		)
		if err != nil {
			panic(err)
		}

		rm, err := resourceManager(
			p2pConfig.HighWatermarkConnections,
			allowedPeers,
		)
		if err != nil {
			panic(err)
		}

		opts = append(
			opts,
			libp2p.SwarmOpts(
				swarm.WithIPv6BlackHoleConfig(false, 0, 0),
				swarm.WithUDPBlackHoleConfig(false, 0, 0),
			),
		)
		opts = append(opts, libp2p.ConnectionManager(cm))
		opts = append(opts, libp2p.ResourceManager(rm))
	}

	bs := &BlossomSub{
		ctx:             ctx,
		logger:          logger,
		bitmaskMap:      make(map[string]*blossomsub.Bitmask),
		signKey:         privKey,
		peerScore:       make(map[string]int64),
		isBootstrapPeer: isBootstrapPeer,
		network:         p2pConfig.Network,
	}

	h, err := libp2p.New(opts...)
	if err != nil {
		panic(errors.Wrap(err, "error constructing p2p"))
	}

	logger.Info("established peer id", zap.String("peer_id", h.ID().String()))

	kademliaDHT := initDHT(
		ctx,
		p2pConfig,
		logger,
		h,
		isBootstrapPeer,
		bootstrappers,
	)
	routingDiscovery := routing.NewRoutingDiscovery(kademliaDHT)
	util.Advertise(ctx, routingDiscovery, getNetworkNamespace(p2pConfig.Network))

	verifyReachability(p2pConfig)

	discoverPeers(p2pConfig, ctx, logger, h, routingDiscovery, true)

	go monitorPeers(ctx, logger, h)

	// TODO: turn into an option flag for console logging, this is too noisy for
	// default logging behavior
	var tracer *blossomsub.JSONTracer
	if p2pConfig.TraceLogFile == "" {
		// tracer, err = blossomsub.NewStdoutJSONTracer()
		// if err != nil {
		// 	panic(errors.Wrap(err, "error building stdout tracer"))
		// }
	} else {
		tracer, err = blossomsub.NewJSONTracer(p2pConfig.TraceLogFile)
		if err != nil {
			panic(errors.Wrap(err, "error building file tracer"))
		}
	}

	blossomOpts := []blossomsub.Option{
		blossomsub.WithStrictSignatureVerification(true),
	}

	if len(directPeers) > 0 {
		blossomOpts = append(blossomOpts, blossomsub.WithDirectPeers(directPeers))
	}

	if tracer != nil {
		blossomOpts = append(blossomOpts, blossomsub.WithEventTracer(tracer))
	}
	blossomOpts = append(blossomOpts, blossomsub.WithPeerScore(
		&blossomsub.PeerScoreParams{
			SkipAtomicValidation:        false,
			BitmaskScoreCap:             0,
			IPColocationFactorWeight:    0,
			IPColocationFactorThreshold: 6,
			BehaviourPenaltyWeight:      0,
			BehaviourPenaltyThreshold:   100,
			BehaviourPenaltyDecay:       .5,
			DecayInterval:               10 * time.Second,
			DecayToZero:                 .1,
			RetainScore:                 60 * time.Minute,
			AppSpecificScore: func(p peer.ID) float64 {
				return float64(bs.GetPeerScore([]byte(p)))
			},
			AppSpecificWeight: 10.0,
		},
		&blossomsub.PeerScoreThresholds{
			SkipAtomicValidation:        false,
			GossipThreshold:             -2000,
			PublishThreshold:            -5000,
			GraylistThreshold:           -10000,
			AcceptPXThreshold:           1,
			OpportunisticGraftThreshold: 2,
		}))

	params := mergeDefaults(p2pConfig)
	rt := blossomsub.NewBlossomSubRouter(h, params, bs.network)
	pubsub, err := blossomsub.NewBlossomSubWithRouter(ctx, h, rt, blossomOpts...)
	if err != nil {
		panic(err)
	}

	peerID := h.ID()
	bs.ps = pubsub
	bs.peerID = peerID
	bs.h = h
	bs.signKey = privKey

	allowedPeerIDs := make(map[peer.ID]struct{}, len(allowedPeers))
	for _, peerInfo := range allowedPeers {
		allowedPeerIDs[peerInfo.ID] = struct{}{}
	}
	go func() {
		for {
			time.Sleep(30 * time.Second)
			for _, b := range bs.bitmaskMap {
				bitmaskPeers := b.ListPeers()
				peerCount := len(bitmaskPeers)
				for _, p := range bitmaskPeers {
					if _, ok := allowedPeerIDs[p]; ok {
						peerCount--
					}
				}
				if peerCount < 4 {
					discoverPeers(p2pConfig, bs.ctx, logger, bs.h, routingDiscovery, false)
					break
				}
			}
		}
	}()

	return bs
}

// adjusted from Lotus' reference implementation, addressing
// https://github.com/libp2p/go-libp2p/issues/1640
func resourceManager(highWatermark uint, allowed []peer.AddrInfo) (
	network.ResourceManager,
	error,
) {
	defaultLimits := rcmgr.DefaultLimits

	libp2p.SetDefaultServiceLimits(&defaultLimits)

	defaultLimits.SystemBaseLimit.Memory = 1 << 28
	defaultLimits.SystemLimitIncrease.Memory = 1 << 28
	defaultLimitConfig := defaultLimits.AutoScale()

	changes := rcmgr.PartialLimitConfig{}

	if defaultLimitConfig.ToPartialLimitConfig().System.Memory > 2<<30 {
		changes.System.Memory = 2 << 30
	}

	maxconns := uint(highWatermark)
	if rcmgr.LimitVal(3*maxconns) > defaultLimitConfig.
		ToPartialLimitConfig().System.ConnsInbound {
		changes.System.ConnsInbound = rcmgr.LimitVal(1 << bits.Len(3*maxconns))
		changes.System.ConnsOutbound = rcmgr.LimitVal(1 << bits.Len(3*maxconns))
		changes.System.Conns = rcmgr.LimitVal(1 << bits.Len(6*maxconns))
		changes.System.StreamsInbound = rcmgr.LimitVal(1 << bits.Len(36*maxconns))
		changes.System.StreamsOutbound = rcmgr.LimitVal(1 << bits.Len(216*maxconns))
		changes.System.Streams = rcmgr.LimitVal(1 << bits.Len(216*maxconns))

		if rcmgr.LimitVal(3*maxconns) > defaultLimitConfig.
			ToPartialLimitConfig().System.FD {
			changes.System.FD = rcmgr.LimitVal(1 << bits.Len(3*maxconns))
		}

		changes.ServiceDefault.StreamsInbound = rcmgr.LimitVal(
			1 << bits.Len(12*maxconns),
		)
		changes.ServiceDefault.StreamsOutbound = rcmgr.LimitVal(
			1 << bits.Len(48*maxconns),
		)
		changes.ServiceDefault.Streams = rcmgr.LimitVal(1 << bits.Len(48*maxconns))
		changes.ProtocolDefault.StreamsInbound = rcmgr.LimitVal(
			1 << bits.Len(12*maxconns),
		)
		changes.ProtocolDefault.StreamsOutbound = rcmgr.LimitVal(
			1 << bits.Len(48*maxconns),
		)
		changes.ProtocolDefault.Streams = rcmgr.LimitVal(1 << bits.Len(48*maxconns))
	}

	changedLimitConfig := changes.Build(defaultLimitConfig)

	limiter := rcmgr.NewFixedLimiter(changedLimitConfig)

	str, err := rcmgr.NewStatsTraceReporter()
	if err != nil {
		return nil, errors.Wrap(err, "resource manager")
	}

	rcmgr.MustRegisterWith(prometheus.DefaultRegisterer)

	// Metrics
	opts := append(
		[]rcmgr.Option{},
		rcmgr.WithTraceReporter(str),
	)

	resolver := madns.DefaultResolver
	var allowedMaddrs []ma.Multiaddr
	for _, pi := range allowed {
		for _, addr := range pi.Addrs {
			resolved, err := resolver.Resolve(context.Background(), addr)
			if err != nil {
				continue
			}
			allowedMaddrs = append(allowedMaddrs, resolved...)
		}
	}

	opts = append(opts, rcmgr.WithAllowlistedMultiaddrs(allowedMaddrs))

	mgr, err := rcmgr.NewResourceManager(limiter, opts...)
	if err != nil {
		return nil, errors.Wrap(err, "resource manager")
	}

	return mgr, nil
}

func (b *BlossomSub) PublishToBitmask(bitmask []byte, data []byte) error {
	return b.ps.Publish(b.ctx, bitmask, data)
}

func (b *BlossomSub) Publish(address []byte, data []byte) error {
	bitmask := GetBloomFilter(address, 256, 3)
	return b.PublishToBitmask(bitmask, data)
}

func (b *BlossomSub) Subscribe(
	bitmask []byte,
	handler func(message *pb.Message) error,
) error {
	b.logger.Info("joining broadcast")
	bm, err := b.ps.Join(bitmask)
	if err != nil {
		b.logger.Error("join failed", zap.Error(err))
		return errors.Wrap(err, "subscribe")
	}

	b.logger.Info("subscribe to bitmask", zap.Binary("bitmask", bitmask))
	subs := []*blossomsub.Subscription{}
	for _, bit := range bm {
		sub, err := bit.Subscribe()
		if err != nil {
			b.logger.Error("subscription failed", zap.Error(err))
			return errors.Wrap(err, "subscribe")
		}
		_, ok := b.bitmaskMap[string(bit.Bitmask())]
		if !ok {
			b.bitmaskMap[string(bit.Bitmask())] = bit
		}
		subs = append(subs, sub)
	}

	b.logger.Info(
		"begin streaming from bitmask",
		zap.Binary("bitmask", bitmask),
	)

	for _, sub := range subs {
		copiedBitmask := make([]byte, len(bitmask))
		copy(copiedBitmask[:], bitmask[:])
		sub := sub

		go func() {
			for {
				m, err := sub.Next(b.ctx)
				if err != nil {
					b.logger.Error(
						"got error when fetching the next message",
						zap.Error(err),
					)
				}
				if bytes.Equal(m.Bitmask, copiedBitmask) {
					if err = handler(m.Message); err != nil {
						b.logger.Debug("message handler returned error", zap.Error(err))
					}
				}
			}
		}()
	}

	return nil
}

func (b *BlossomSub) Unsubscribe(bitmask []byte, raw bool) {
	networkBitmask := append([]byte{b.network}, bitmask...)
	bm, ok := b.bitmaskMap[string(networkBitmask)]
	if !ok {
		return
	}

	bm.Close()
}

func (b *BlossomSub) GetPeerID() []byte {
	return []byte(b.peerID)
}

func (b *BlossomSub) GetRandomPeer(bitmask []byte) ([]byte, error) {
	networkBitmask := append([]byte{b.network}, bitmask...)
	peers := b.ps.ListPeers(networkBitmask)
	if len(peers) == 0 {
		return nil, errors.Wrap(
			ErrNoPeersAvailable,
			"get random peer",
		)
	}
	b.logger.Debug("selecting from peers", zap.Any("peer_ids", peers))
	sel, err := rand.Int(rand.Reader, big.NewInt(int64(len(peers))))
	if err != nil {
		return nil, errors.Wrap(err, "get random peer")
	}

	return []byte(peers[sel.Int64()]), nil
}

// monitorPeers periodically looks up the peers connected to the host and pings them
// up to 3 times to ensure they are still reachable. If the peer is not reachable after
// 3 attempts, the connections to the peer are closed.
func monitorPeers(ctx context.Context, logger *zap.Logger, h host.Host) {
	const timeout, period, attempts = time.Minute, time.Minute, 3
	// Do not allow the pings to dial new connections. Adding new peers is a separate
	// process and should not be done during the ping process.
	ctx = network.WithNoDial(ctx, "monitor peers")
	pingOnce := func(ctx context.Context, logger *zap.Logger, id peer.ID) bool {
		pingCtx, cancel := context.WithTimeout(ctx, timeout)
		defer cancel()
		select {
		case <-ctx.Done():
		case <-pingCtx.Done():
			logger.Debug("ping timeout")
			return false
		case res := <-ping.Ping(pingCtx, h, id):
			if res.Error != nil {
				logger.Debug("ping error", zap.Error(res.Error))
				return false
			}
			logger.Debug("ping success", zap.Duration("rtt", res.RTT))
		}
		return true
	}
	ping := func(ctx context.Context, logger *zap.Logger, wg *sync.WaitGroup, id peer.ID) {
		defer wg.Done()
		var conns []network.Conn
		for i := 0; i < attempts; i++ {
			// There are no fine grained semantics in libp2p that would allow us to 'ping via
			// a specific connection'. We can only ping a peer, which will attempt to open a stream via a connection.
			// As such, we save a snapshot of the connections that were potentially in use before
			// the ping, and close them if the ping fails. If new connections occur between the snapshot
			// and the ping, they will not be closed, and will be pinged in the next iteration.
			conns = h.Network().ConnsToPeer(id)
			if pingOnce(ctx, logger, id) {
				return
			}
		}
		for _, conn := range conns {
			_ = conn.Close()
		}
	}
	for {
		select {
		case <-ctx.Done():
			return
		case <-time.After(period):
			// This is once again a snapshot of the peers at the time of the ping. If new peers
			// are added between the snapshot and the ping, they will be pinged in the next iteration.
			peers := h.Network().Peers()
			connected := make([]peer.ID, 0, len(peers))
			for _, p := range peers {
				// The connection status may change both before and after the check. Still, it is better
				// to focus on pinging only connections which are potentially connected at the moment of the check.
				switch h.Network().Connectedness(p) {
				case network.Connected, network.Limited:
					connected = append(connected, p)
				}
			}
			logger.Debug("pinging connected peers", zap.Int("peer_count", len(connected)))
			wg := &sync.WaitGroup{}
			for _, id := range connected {
				logger := logger.With(zap.String("peer_id", id.String()))
				wg.Add(1)
				go ping(ctx, logger, wg, id)
			}
			wg.Wait()
			logger.Debug("pinged connected peers")
		}
	}
}

func initDHT(
	ctx context.Context,
	p2pConfig *config.P2PConfig,
	logger *zap.Logger,
	h host.Host,
	isBootstrapPeer bool,
	bootstrappers []peer.AddrInfo,
) *dht.IpfsDHT {
	logger.Info("establishing dht")
	var kademliaDHT *dht.IpfsDHT
	var err error
	if isBootstrapPeer {
		kademliaDHT, err = dht.New(
			ctx,
			h,
			dht.Mode(dht.ModeServer),
			dht.BootstrapPeers(bootstrappers...),
		)
	} else {
		kademliaDHT, err = dht.New(
			ctx,
			h,
			dht.Mode(dht.ModeClient),
			dht.BootstrapPeers(bootstrappers...),
		)
	}
	if err != nil {
		panic(err)
	}
	if err = kademliaDHT.Bootstrap(ctx); err != nil {
		panic(err)
	}

	reconnect := func() {
		wg := &sync.WaitGroup{}
		defer wg.Wait()
		for _, peerinfo := range bootstrappers {
			peerinfo := peerinfo
			wg.Add(1)
			go func() {
				defer wg.Done()
				if peerinfo.ID == h.ID() ||
					h.Network().Connectedness(peerinfo.ID) == network.Connected ||
					h.Network().Connectedness(peerinfo.ID) == network.Limited {
					return
				}

				if err := h.Connect(ctx, peerinfo); err != nil {
					logger.Debug("error while connecting to dht peer", zap.Error(err))
				} else {
					h.ConnManager().Protect(peerinfo.ID, "bootstrap")
					logger.Debug(
						"connected to peer",
						zap.String("peer_id", peerinfo.ID.String()),
					)
				}
			}()
		}
	}

	reconnect()

	bootstrapPeerIDs := make(map[peer.ID]struct{}, len(bootstrappers))
	for _, peerinfo := range bootstrappers {
		bootstrapPeerIDs[peerinfo.ID] = struct{}{}
	}
	go func() {
		for {
			time.Sleep(30 * time.Second)
			found := false
			for _, p := range h.Network().Peers() {
				if _, ok := bootstrapPeerIDs[p]; ok {
					found = true
					break
				}
			}
			if !found {
				reconnect()
			}
		}
	}()

	return kademliaDHT
}

func (b *BlossomSub) Reconnect(peerId []byte) error {
	peer := peer.ID(peerId)
	info := b.h.Peerstore().PeerInfo(peer)
	b.h.ConnManager().Unprotect(info.ID, "bootstrap")
	time.Sleep(10 * time.Second)
	if err := b.h.Connect(b.ctx, info); err != nil {
		return errors.Wrap(err, "reconnect")
	}

	b.h.ConnManager().Protect(info.ID, "bootstrap")
	return nil
}

func (b *BlossomSub) GetPeerScore(peerId []byte) int64 {
	b.peerScoreMx.Lock()
	score := b.peerScore[string(peerId)]
	b.peerScoreMx.Unlock()
	return score
}

func (b *BlossomSub) SetPeerScore(peerId []byte, score int64) {
	b.peerScoreMx.Lock()
	b.peerScore[string(peerId)] = score
	b.peerScoreMx.Unlock()
}

func (b *BlossomSub) AddPeerScore(peerId []byte, scoreDelta int64) {
	b.peerScoreMx.Lock()
	if _, ok := b.peerScore[string(peerId)]; !ok {
		b.peerScore[string(peerId)] = scoreDelta
	} else {
		b.peerScore[string(peerId)] = b.peerScore[string(peerId)] + scoreDelta
	}
	b.peerScoreMx.Unlock()
}

func (b *BlossomSub) GetBitmaskPeers() map[string][]string {
	peers := map[string][]string{}

	for _, k := range b.bitmaskMap {
		peers[fmt.Sprintf("%+x", k.Bitmask()[1:])] = []string{}

		for _, p := range k.ListPeers() {
			peers[fmt.Sprintf("%+x", k.Bitmask()[1:])] = append(
				peers[fmt.Sprintf("%+x", k.Bitmask()[1:])],
				p.String(),
			)
		}
	}

	return peers
}

func (b *BlossomSub) GetPeerstoreCount() int {
	return len(b.h.Peerstore().Peers())
}

func (b *BlossomSub) GetNetworkInfo() *protobufs.NetworkInfoResponse {
	resp := &protobufs.NetworkInfoResponse{}
	for _, p := range b.h.Network().Peers() {
		addrs := b.h.Peerstore().Addrs(p)
		multiaddrs := []string{}
		for _, a := range addrs {
			multiaddrs = append(multiaddrs, a.String())
		}
		resp.NetworkInfo = append(resp.NetworkInfo, &protobufs.NetworkInfo{
			PeerId:     []byte(p),
			Multiaddrs: multiaddrs,
			PeerScore:  b.ps.PeerScore(p),
		})
	}
	return resp
}

func (b *BlossomSub) GetNetworkPeersCount() int {
	return len(b.h.Network().Peers())
}

func (b *BlossomSub) GetMultiaddrOfPeerStream(
	ctx context.Context,
	peerId []byte,
) <-chan ma.Multiaddr {
	return b.h.Peerstore().AddrStream(ctx, peer.ID(peerId))
}

func (b *BlossomSub) GetMultiaddrOfPeer(peerId []byte) string {
	addrs := b.h.Peerstore().Addrs(peer.ID(peerId))
	if len(addrs) == 0 {
		return ""
	}

	return addrs[0].String()
}

func (b *BlossomSub) StartDirectChannelListener(
	key []byte,
	purpose string,
	server *grpc.Server,
) error {
	bind, err := gostream.Listen(
		b.h,
		protocol.ID(
			"/p2p/direct-channel/"+base58.Encode(key)+purpose,
		),
	)
	if err != nil {
		return errors.Wrap(err, "start direct channel listener")
	}

	return errors.Wrap(server.Serve(bind), "start direct channel listener")
}

func (b *BlossomSub) GetDirectChannel(key []byte, purpose string) (
	dialCtx *grpc.ClientConn,
	err error,
) {
	// Kind of a weird hack, but gostream can induce panics if the peer drops at
	// the time of connection, this avoids the problem.
	defer func() {
		if r := recover(); r != nil {
			dialCtx = nil
			err = errors.New("connection failed")
		}
	}()

	// Open question: should we prefix this so a node can run both in mainnet and
	// testnet? Feels like a bad idea and would be preferable to discourage.
	dialCtx, err = grpc.DialContext(
		b.ctx,
		base58.Encode(key),
		grpc.WithDialer(
			func(peerIdStr string, timeout time.Duration) (net.Conn, error) {
				subCtx, subCtxCancel := context.WithTimeout(b.ctx, timeout)
				defer subCtxCancel()

				id, err := peer.Decode(peerIdStr)
				if err != nil {
					return nil, errors.Wrap(err, "dial context")
				}

				c, err := gostream.Dial(
					subCtx,
					b.h,
					peer.ID(key),
					protocol.ID(
						"/p2p/direct-channel/"+peer.ID(id).String()+purpose,
					),
				)

				return c, errors.Wrap(err, "dial context")
			},
		),
		grpc.WithTransportCredentials(insecure.NewCredentials()),
	)
	if err != nil {
		return nil, errors.Wrap(err, "get direct channel")
	}

	return dialCtx, nil
}

func (b *BlossomSub) GetPublicKey() []byte {
	pub, _ := b.signKey.GetPublic().Raw()
	return pub
}

func (b *BlossomSub) SignMessage(msg []byte) ([]byte, error) {
	sig, err := b.signKey.Sign(msg)
	return sig, errors.Wrap(err, "sign message")
}

type ReachabilityRequest struct {
	Port uint16 `json:"port"`
	Type string `json:"type"`
}

type ReachabilityResponse struct {
	Reachable bool   `json:"reachable"`
	Error     string `json:"error"`
}

func verifyReachability(cfg *config.P2PConfig) bool {
	a, err := ma.NewMultiaddr(cfg.ListenMultiaddr)
	if err != nil {
		return false
	}

	transport, addr, err := mn.DialArgs(a)
	if err != nil {
		return false
	}

	addrparts := strings.Split(addr, ":")
	if len(addrparts) != 2 {
		return false
	}

	port, err := strconv.ParseUint(addrparts[1], 10, 0)
	if err != nil {
		return false
	}

	if !strings.Contains(transport, "tcp") {
		transport = "quic"
	} else {
		transport = "tcp"
	}

	req := &ReachabilityRequest{
		Port: uint16(port),
		Type: transport,
	}

	b, err := json.Marshal(req)
	if err != nil {
		return false
	}

	resp, err := http.Post(
		"https://rpc.quilibrium.com/connectivity-check",
		"application/json",
		bytes.NewBuffer(b),
	)
	if err != nil {
		fmt.Println("Reachability check not currently available, skipping test.")
		return true
	}
	defer resp.Body.Close()

	if resp.StatusCode != 200 {
		fmt.Println("Reachability check not currently available, skipping test.")
		return true
	}

	bodyBytes, err := io.ReadAll(resp.Body)
	if err != nil {
		fmt.Println("Reachability check not currently available, skipping test.")
		return true
	}

	r := &ReachabilityResponse{}
	err = json.Unmarshal(bodyBytes, r)
	if err != nil {
		fmt.Println("Reachability check not currently available, skipping test.")
		return true
	}

	if r.Error != "" {
		fmt.Println("Reachability check failed: " + r.Error)
		if transport == "quic" {
			fmt.Println("WARNING!")
			fmt.Println("WARNING!")
			fmt.Println("WARNING!")
			fmt.Println("You failed reachability with QUIC enabled. Consider switching to TCP")
			fmt.Println("WARNING!")
			fmt.Println("WARNING!")
			fmt.Println("WARNING!")
			time.Sleep(5 * time.Second)
		}
		return false
	}

	fmt.Println("Node passed reachability check.")
	return true
}

func discoverPeers(
	p2pConfig *config.P2PConfig,
	ctx context.Context,
	logger *zap.Logger,
	h host.Host,
	routingDiscovery *routing.RoutingDiscovery,
	init bool,
) {
	discover := func() {
		logger.Info("initiating peer discovery")
		defer logger.Info("completed peer discovery")

		peerChan, err := routingDiscovery.FindPeers(
			ctx,
			getNetworkNamespace(p2pConfig.Network),
		)
		if err != nil {
			logger.Error("could not find peers", zap.Error(err))
			return
		}

		wg := &sync.WaitGroup{}
		defer wg.Wait()
		for peer := range peerChan {
<<<<<<< HEAD
			if len(h.Network().Peers()) >= 6 {
				break
			}

			peer := peer
			wg.Add(1)
			go func() {
				defer wg.Done()
				if peer.ID == h.ID() ||
					h.Network().Connectedness(peer.ID) == network.Connected ||
					h.Network().Connectedness(peer.ID) == network.Limited {
					return
				}

				logger.Debug("found peer", zap.String("peer_id", peer.ID.String()))
				err := h.Connect(ctx, peer)
				if err != nil {
					logger.Debug(
						"error while connecting to blossomsub peer",
						zap.String("peer_id", peer.ID.String()),
						zap.Error(err),
					)
				} else {
					logger.Debug(
						"connected to peer",
						zap.String("peer_id", peer.ID.String()),
					)
				}
=======
			peer := peer
			wg.Add(1)
			go func() {
				defer wg.Done()
				if peer.ID == h.ID() ||
					h.Network().Connectedness(peer.ID) == network.Connected ||
					h.Network().Connectedness(peer.ID) == network.Limited {
					return
				}

				logger.Debug("found peer", zap.String("peer_id", peer.ID.String()))
				err := h.Connect(ctx, peer)
				if err != nil {
					logger.Debug(
						"error while connecting to blossomsub peer",
						zap.String("peer_id", peer.ID.String()),
						zap.Error(err),
					)
				} else {
					logger.Debug(
						"connected to peer",
						zap.String("peer_id", peer.ID.String()),
					)
				}
>>>>>>> f848088c
			}()
		}
	}

	if init {
		go discover()
	} else {
		discover()
	}
}

func mergeDefaults(p2pConfig *config.P2PConfig) blossomsub.BlossomSubParams {
	if p2pConfig.D == 0 {
		p2pConfig.D = blossomsub.BlossomSubD
	}
	if p2pConfig.DLo == 0 {
		p2pConfig.DLo = blossomsub.BlossomSubDlo
	}
	if p2pConfig.DHi == 0 {
		p2pConfig.DHi = blossomsub.BlossomSubDhi
	}
	if p2pConfig.DScore == 0 {
		p2pConfig.DScore = blossomsub.BlossomSubDscore
	}
	if p2pConfig.DOut == 0 {
		p2pConfig.DOut = blossomsub.BlossomSubDout
	}
	if p2pConfig.HistoryLength == 0 {
		p2pConfig.HistoryLength = blossomsub.BlossomSubHistoryLength
	}
	if p2pConfig.HistoryGossip == 0 {
		p2pConfig.HistoryGossip = blossomsub.BlossomSubHistoryGossip
	}
	if p2pConfig.DLazy == 0 {
		p2pConfig.DLazy = blossomsub.BlossomSubDlazy
	}
	if p2pConfig.GossipRetransmission == 0 {
		p2pConfig.GossipRetransmission = blossomsub.BlossomSubGossipRetransmission
	}
	if p2pConfig.HeartbeatInitialDelay == 0 {
		p2pConfig.HeartbeatInitialDelay = blossomsub.BlossomSubHeartbeatInitialDelay
	}
	if p2pConfig.HeartbeatInterval == 0 {
		p2pConfig.HeartbeatInterval = blossomsub.BlossomSubHeartbeatInterval
	}
	if p2pConfig.FanoutTTL == 0 {
		p2pConfig.FanoutTTL = blossomsub.BlossomSubFanoutTTL
	}
	if p2pConfig.PrunePeers == 0 {
		p2pConfig.PrunePeers = blossomsub.BlossomSubPrunePeers
	}
	if p2pConfig.PruneBackoff == 0 {
		p2pConfig.PruneBackoff = blossomsub.BlossomSubPruneBackoff
	}
	if p2pConfig.UnsubscribeBackoff == 0 {
		p2pConfig.UnsubscribeBackoff = blossomsub.BlossomSubUnsubscribeBackoff
	}
	if p2pConfig.Connectors == 0 {
		p2pConfig.Connectors = blossomsub.BlossomSubConnectors
	}
	if p2pConfig.MaxPendingConnections == 0 {
		p2pConfig.MaxPendingConnections = blossomsub.BlossomSubMaxPendingConnections
	}
	if p2pConfig.ConnectionTimeout == 0 {
		p2pConfig.ConnectionTimeout = blossomsub.BlossomSubConnectionTimeout
	}
	if p2pConfig.DirectConnectTicks == 0 {
		p2pConfig.DirectConnectTicks = blossomsub.BlossomSubDirectConnectTicks
	}
	if p2pConfig.DirectConnectInitialDelay == 0 {
		p2pConfig.DirectConnectInitialDelay =
			blossomsub.BlossomSubDirectConnectInitialDelay
	}
	if p2pConfig.OpportunisticGraftTicks == 0 {
		p2pConfig.OpportunisticGraftTicks =
			blossomsub.BlossomSubOpportunisticGraftTicks
	}
	if p2pConfig.OpportunisticGraftPeers == 0 {
		p2pConfig.OpportunisticGraftPeers =
			blossomsub.BlossomSubOpportunisticGraftPeers
	}
	if p2pConfig.GraftFloodThreshold == 0 {
		p2pConfig.GraftFloodThreshold = blossomsub.BlossomSubGraftFloodThreshold
	}
	if p2pConfig.MaxIHaveLength == 0 {
		p2pConfig.MaxIHaveLength = blossomsub.BlossomSubMaxIHaveLength
	}
	if p2pConfig.MaxIHaveMessages == 0 {
		p2pConfig.MaxIHaveMessages = blossomsub.BlossomSubMaxIHaveMessages
	}
	if p2pConfig.IWantFollowupTime == 0 {
		p2pConfig.IWantFollowupTime = blossomsub.BlossomSubIWantFollowupTime
	}

	return blossomsub.BlossomSubParams{
		D:                         p2pConfig.D,
		Dlo:                       p2pConfig.DLo,
		Dhi:                       p2pConfig.DHi,
		Dscore:                    p2pConfig.DScore,
		Dout:                      p2pConfig.DOut,
		HistoryLength:             p2pConfig.HistoryLength,
		HistoryGossip:             p2pConfig.HistoryGossip,
		Dlazy:                     p2pConfig.DLazy,
		GossipRetransmission:      p2pConfig.GossipRetransmission,
		HeartbeatInitialDelay:     p2pConfig.HeartbeatInitialDelay,
		HeartbeatInterval:         p2pConfig.HeartbeatInterval,
		FanoutTTL:                 p2pConfig.FanoutTTL,
		PrunePeers:                p2pConfig.PrunePeers,
		PruneBackoff:              p2pConfig.PruneBackoff,
		UnsubscribeBackoff:        p2pConfig.UnsubscribeBackoff,
		Connectors:                p2pConfig.Connectors,
		MaxPendingConnections:     p2pConfig.MaxPendingConnections,
		ConnectionTimeout:         p2pConfig.ConnectionTimeout,
		DirectConnectTicks:        p2pConfig.DirectConnectTicks,
		DirectConnectInitialDelay: p2pConfig.DirectConnectInitialDelay,
		OpportunisticGraftTicks:   p2pConfig.OpportunisticGraftTicks,
		OpportunisticGraftPeers:   p2pConfig.OpportunisticGraftPeers,
		GraftFloodThreshold:       p2pConfig.GraftFloodThreshold,
		MaxIHaveLength:            p2pConfig.MaxIHaveLength,
		MaxIHaveMessages:          p2pConfig.MaxIHaveMessages,
		IWantFollowupTime:         p2pConfig.IWantFollowupTime,
		SlowHeartbeatWarning:      0.1,
	}
}

func getNetworkNamespace(network uint8) string {
	var network_name string
	switch network {
	case 0:
		network_name = "mainnet"
	case 1:
		network_name = "testnet-primary"
	default:
		network_name = fmt.Sprintf("network-%d", network)
	}

	return ANNOUNCE_PREFIX + network_name
}<|MERGE_RESOLUTION|>--- conflicted
+++ resolved
@@ -1046,11 +1046,6 @@
 		wg := &sync.WaitGroup{}
 		defer wg.Wait()
 		for peer := range peerChan {
-<<<<<<< HEAD
-			if len(h.Network().Peers()) >= 6 {
-				break
-			}
-
 			peer := peer
 			wg.Add(1)
 			go func() {
@@ -1075,32 +1070,6 @@
 						zap.String("peer_id", peer.ID.String()),
 					)
 				}
-=======
-			peer := peer
-			wg.Add(1)
-			go func() {
-				defer wg.Done()
-				if peer.ID == h.ID() ||
-					h.Network().Connectedness(peer.ID) == network.Connected ||
-					h.Network().Connectedness(peer.ID) == network.Limited {
-					return
-				}
-
-				logger.Debug("found peer", zap.String("peer_id", peer.ID.String()))
-				err := h.Connect(ctx, peer)
-				if err != nil {
-					logger.Debug(
-						"error while connecting to blossomsub peer",
-						zap.String("peer_id", peer.ID.String()),
-						zap.Error(err),
-					)
-				} else {
-					logger.Debug(
-						"connected to peer",
-						zap.String("peer_id", peer.ID.String()),
-					)
-				}
->>>>>>> f848088c
 			}()
 		}
 	}
