--- conflicted
+++ resolved
@@ -131,11 +131,8 @@
 					time.Sleep(10 * time.Second)
 					cc.Close()
 					cc = nil
-<<<<<<< HEAD
-					err = pubSub.Reconnect([]byte(peerId))
-=======
+
 					err = pubSub.Reconnect([]byte(bpeerId))
->>>>>>> f848088c
 					if err != nil {
 						logger.Error(
 							"got error response, waiting...",
@@ -238,11 +235,9 @@
 						cc.Close()
 						cc = nil
 						time.Sleep(10 * time.Second)
-<<<<<<< HEAD
-						err = pubSub.Reconnect([]byte(peerId))
-=======
+
 						err = pubSub.Reconnect([]byte(bpeerId))
->>>>>>> f848088c
+
 						if err != nil {
 							logger.Error(
 								"got error response, waiting...",
